/*  DYNAMO:- Event driven molecular dynamics simulator 
    http://www.marcusbannerman.co.uk/dynamo
    Copyright (C) 2010  Marcus N Campbell Bannerman <m.bannerman@gmail.com>

    This program is free software: you can redistribute it and/or
    modify it under the terms of the GNU General Public License
    version 3 as published by the Free Software Foundation.

    This program is distributed in the hope that it will be useful,
    but WITHOUT ANY WARRANTY; without even the implied warranty of
    MERCHANTABILITY or FITNESS FOR A PARTICULAR PURPOSE.  See the
    GNU General Public License for more details.

    You should have received a copy of the GNU General Public License
    along with this program.  If not, see <http://www.gnu.org/licenses/>.
*/

#include "tinkerxyz.hpp"
#include <fstream>
#include <boost/foreach.hpp>
#include "../../extcode/xmlwriter.hpp"
#include "../../dynamics/include.hpp"
#include "../../base/is_exception.hpp"
#include "../../base/is_simdata.hpp"
#include "../../base/is_colormap.hpp"
#include "../../dynamics/liouvillean/liouvillean.hpp"
#include "../../dynamics/interactions/squarebond.hpp"
#include "../../dynamics/ranges/2RList.hpp"
#include "radiusGyration.hpp"
#include "../../dynamics/topology/chain.hpp"

#include "vmd_imd/vmdsock.h"
#include "vmd_imd/imd.h"

#include "../../dynamics/liouvillean/CompressionL.hpp"

static const size_t HEADERSIZE = 8;


OPTinkerXYZ::OPTinkerXYZ(const DYNAMO::SimData* tmp, const XMLNode& XML):
  OPTicker(tmp,"TinkerXYZ"),
  frameCount(0),
  fileOutput(false),
  liveOutput(false),
  blockForVMD(true),
  P1track(false),
  clientsock(NULL),
  sock(NULL),
  port(3333)
{
  operator<<(XML);
}

OPTinkerXYZ::~OPTinkerXYZ()
{
  if (clientsock)
    {
      imd_disconnect(clientsock);
      vmdsock_shutdown(clientsock);
      vmdsock_destroy(clientsock);
      clientsock = NULL;
    }
}

void 
OPTinkerXYZ::ticker()
{
  if (fileOutput) printFileImage();
  if (liveOutput) printLiveImage();
}

void 
OPTinkerXYZ::operator<<(const XMLNode& XML)
{
  try 
    {
      if (XML.isAttributeSet("LiveVMD")) liveOutput = true;
      if (XML.isAttributeSet("File")) fileOutput = true;
      if (XML.isAttributeSet("NoBlock")) blockForVMD = false;
<<<<<<< HEAD
      if (XML.isAttributeSet("P1Track")) P1track = true;
=======
      if (XML.isAttributeSet("Port")) 
	port = boost::lexical_cast<int>(XML.getAttribute("Port"));
>>>>>>> 15664a78
    }
  catch (std::exception& excep)
    {
      D_throw() << "Error while parsing " << name << "options\n"
		<< excep.what();
    }
}

void 
OPTinkerXYZ::initialise()
{ 
  printFileImage();
  
  if (liveOutput) 
    {
      coords.resize(NDIM * Sim->lN + (HEADERSIZE / sizeof(float)));
      fill_header((IMDheader *)&coords[0], IMD_FCOORDS, Sim->lN);


      I_cout() << "Setting up incoming socket of VMD";
      vmdsock_init();
      sock = vmdsock_create();
      vmdsock_bind(sock, port);
      vmdsock_listen(sock);
      I_cout() << "Listening for VMD connection on port 3333";

      printLiveImage();
    }
}

void
OPTinkerXYZ::printLiveImage()
{
  if (!clientsock)
    {
      if (blockForVMD) 
	{
	  I_cout() << "Blocking simulation till VMD connects";
	  std::cout.flush();
	}

      do {
	if (vmdsock_selread(sock, blockForVMD ? -1 : 0) > 0)
	  {
	    clientsock = vmdsock_accept(sock);
	    if (imd_handshake(clientsock))
	      clientsock = NULL;
	    else
	      {
		I_cout() << "VMD port active, blocking for a handshake";
		int bytes_avail = vmdsock_selread(clientsock, -1);
		if (bytes_avail != 1)
		  {
		    clientsock = NULL;
		    I_cout() << "VMD handshake failed"
			     << "\nFound " << bytes_avail;
		  }
		else
		  {
		    int length;
		    IMDType shakeType = imd_recv_header(clientsock, &length);
		    if (shakeType != IMD_GO) 
		      {
			I_cout() << "VMD handshake failed"
				 << "\nRecieved a shake of " << shakeType
				 << "\nNot an IMD_GO"
				 << "\nIgnoring, these handshakes seem broken on 32bit";
		      }
		    else
		      I_cout() << "Connected to VMD session";
		  }
	      }
	    std::cout.flush();
	  }
      } while ((!clientsock) && blockForVMD);
    }

  if (clientsock)
    {
      Iflt coeff = 3.4 / Sim->dynamics.units().unitLength();
      
      if (Sim->dynamics.liouvilleanTypeTest<LCompression>())
	coeff /= 1.0 + static_cast<const LCompression&>(Sim->dynamics.getLiouvillean()).getGrowthRate() * Sim->dSysTime;

      Vector offset(0,0,0);
      if (P1track)
	offset = Sim->vParticleList.front().getPosition();

      for (size_t ID(0); ID < Sim->lN; ++ID)
	{
	  Vector pos = Sim->vParticleList[ID].getPosition() - offset;
	  Sim->dynamics.BCs().applyBC(pos);
	  //The plus two is the header offset
	  for (size_t iDim(0); iDim < NDIM; ++iDim)
	    coords[ID * NDIM + iDim + (HEADERSIZE / sizeof(float))] = coeff * pos[iDim];
	}
      
      int32 size = HEADERSIZE + 12 * Sim->lN;

      if (imd_writen(clientsock, (const char*) &coords[0], size) != size) 
	{
	  clientsock = NULL;
	  I_cout() << "VMD session disconnected";
	}
    }
}

void
OPTinkerXYZ::printFileImage()
{
  char *fileName;
  
  //Dont let this fill up your hard drive!
  if (frameCount > 1000)
    return;
  
  std::vector<OPRGyration::molGyrationDat> gyrationData;

  BOOST_FOREACH(const smrtPlugPtr<CTopology>& plugPtr, Sim->dynamics.getTopology())
    if (dynamic_cast<const CTChain*>(plugPtr.get_ptr()) != NULL)
      BOOST_FOREACH(const smrtPlugPtr<CRange>& range, static_cast<const CTChain*>(plugPtr.get_ptr())->getMolecules())
	gyrationData.push_back(OPRGyration::getGyrationEigenSystem(range,Sim));	    

  if ( asprintf(&fileName, "tinker.frame%05d.xyz", frameCount) < 0)
    D_throw() << "asprintf error in tinkerXYZ";
  
  std::ofstream of(fileName);
  
  free(fileName);

  if ( asprintf(&fileName, "tinker.frame%05d.r3d", frameCount++) < 0)
    D_throw() << "asprintf error in tinkerXYZ";

  std::ofstream obj_of(fileName);

  free(fileName);
 
  if (!of.is_open())
    D_throw() << "Could not open file for writing";

  if (!obj_of.is_open())
    D_throw() << "Could not open object file for writing";

  of << Sim->lN << "\nDYNAMO Tinker TXYZ file\n";

  Vector  tmpVec;
  BOOST_FOREACH (const CParticle& part, Sim->vParticleList)
    {
      tmpVec = part.getPosition();
      Sim->dynamics.BCs().applyBC(tmpVec);
      of << "C ";
      for (size_t iDim = 0; iDim < NDIM; iDim++)
	of << tmpVec[iDim] * 3.4 
	  / Sim->dynamics.units().unitLength() << " ";
      of << "\n";
    }


  obj_of << "r3d input script\n"
    "167 139          tiles in x,y                         \n"
    "4 6          computing pixels per tile		   \n"
    "4              alti-aliasing scheme 4; 3x3 -> 2x2     \n"
    "0.00 0.00 0.00 background color		           \n"
    "T              shadows on			           \n"
    "20             Phong power			           \n"
    "1.00           secondary light contribution	   \n"
    "0.10           ambient light contribution	           \n"
    "0.50           specular reflection component	   \n"
    "  0.83         Eye position			   \n"
    "1 0 0          main light source position	           \n"
    "1 0 0 0        global xform matrix		           \n"
    "0 1 0 0					           \n"
    "0 0 1 0					           \n"
    "0 0 0 2.406					   \n"
    "3						           \n"
    "*\n*\n*\n";
  Vector  tmpVec2;
  BOOST_FOREACH(const OPRGyration::molGyrationDat& mDat, gyrationData)
    {
      tmpVec = mDat.MassCentre;
      Sim->dynamics.BCs().applyBC(tmpVec);

      tmpVec2 = ((tmpVec/Sim->dynamics.units().unitLength()) + 0.2 * mDat.EigenVec[NDIM-1]) * 3.4;
      tmpVec =  ((tmpVec/Sim->dynamics.units().unitLength()) - 0.2 * mDat.EigenVec[NDIM-1]) * 3.4;

      obj_of << "5\n";
      for (size_t iDim = 0; iDim < NDIM; iDim++)
	obj_of << tmpVec[iDim] << " ";
      obj_of << " 0.05 ";

      for (size_t iDim = 0; iDim < NDIM; iDim++)
	obj_of << tmpVec2[iDim] << " ";
      obj_of << " 0.05 1.0 0.0 0.0\n";
    }

  BOOST_FOREACH(const smrtPlugPtr<CTopology>& plugPtr, Sim->dynamics.getTopology())
    if (dynamic_cast<const CTChain*>(plugPtr.get_ptr()) != NULL)
      BOOST_FOREACH(const smrtPlugPtr<CRange>& range, static_cast<const CTChain*>(plugPtr.get_ptr())->getMolecules())
	for (CRange::const_iterator iPtr = range->begin() + 1; iPtr != range->end(); ++iPtr)
	  {
	    Vector  pos1 = Sim->vParticleList[*iPtr].getPosition();
	    Vector  pos2 = Sim->vParticleList[*(iPtr-1)].getPosition();
	    Vector  rij(pos1);
	    rij -= pos2;
	    
	    Sim->dynamics.BCs().applyBC(pos1);

	    Sim->dynamics.BCs().applyBC(pos2);

	    Sim->dynamics.BCs().applyBC(rij);	    	    

	    //Check theres no periodic wrap around, 1.01 is a fudge factor
	    if ((pos1 - pos2).nrm2() < 1.01 * rij.nrm2())
	      {
		pos1 *= 3.4 / Sim->dynamics.units().unitLength();
		
		pos2 *= 3.4 / Sim->dynamics.units().unitLength();

		obj_of << "5\n";
		for (size_t iDim = 0; iDim < NDIM; iDim++)
		  obj_of << pos1[iDim] << " ";
		obj_of << " 0.05 ";
		
		
		for (size_t iDim = 0; iDim < NDIM; iDim++)
		  obj_of << pos2[iDim] << " ";
		obj_of << " 0.05 1.0 1.0 1.0\n";
	      }
	  }
	    
  obj_of.close();
}<|MERGE_RESOLUTION|>--- conflicted
+++ resolved
@@ -77,12 +77,9 @@
       if (XML.isAttributeSet("LiveVMD")) liveOutput = true;
       if (XML.isAttributeSet("File")) fileOutput = true;
       if (XML.isAttributeSet("NoBlock")) blockForVMD = false;
-<<<<<<< HEAD
       if (XML.isAttributeSet("P1Track")) P1track = true;
-=======
       if (XML.isAttributeSet("Port")) 
 	port = boost::lexical_cast<int>(XML.getAttribute("Port"));
->>>>>>> 15664a78
     }
   catch (std::exception& excep)
     {
