/*    dynamo:- Event driven molecular dynamics simulator 
 *    http://www.dynamomd.org
 *    Copyright (C) 2009  Marcus N Campbell Bannerman <m.bannerman@gmail.com>
 *
 *    This program is free software: you can redistribute it and/or
 *    modify it under the terms of the GNU General Public License
 *    version 3 as published by the Free Software Foundation.
 *
 *    This program is distributed in the hope that it will be useful,
 *    but WITHOUT ANY WARRANTY; without even the implied warranty of
 *    MERCHANTABILITY or FITNESS FOR A PARTICULAR PURPOSE.  See the
 *    GNU General Public License for more details.
 *
 *    You should have received a copy of the GNU General Public License
 *    along with this program.  If not, see <http://www.gnu.org/licenses/>.
 */
#pragma once
#include <magnet/GL/shader/detail/shader.hpp>
#define STRINGIFY(A) #A

namespace magnet {
  namespace GL {
    namespace shader {
      /*! \brief A deffered rendering (G-Buffer) shader which
	billboards/raytraces cylinders.

	This shader provides an extremely fast method to render
	perfect spheres in OpenGL. This method appears to outperform
	even the most poorly tesselated spheres. Only the position
	of the sphere (the input type is GL_POINTS) is needed as
	input (The radius of the sphere is passed in through the
	iScale vertex attribute). A geometry shader then converts
	each POINT into two triangles as a square bilboard. When the
	billboard is rasterized into fragments, in the fragment
	shader, each fragment is used to ray trace a sphere within
	the billboard. Thus, we only draw the front face of the
	sphere, using the absolute minimum input data, only two
	triangles at the cost of a slightly expensive fragment
	shader and an additional (trivial) geometry shader stage.

	Anti-aliasing can be achieved by forcing the GL state to
	evaluate all samples of the fragments using the
	GL_ARB_sample_shading extension when available. Something
	like \code glEnable(SAMPLE_SHADING_ARB);
	glMinSampleShadingARB(1.0); \endcode will enable
	multisampling on the spheres when possible.

	A discussion of this technique is given in the excellent
	online GL book by Jason L. McKesson at \url
	http://www.arcsynthesis.org/gltut/index.html in the chapter
	on lies and IMPOSTORS.
      */
      class CylinderShader: public detail::Shader
      {
      public:
	CylinderShader()
	{ 
	  defines("unshaded") = "false";
	}

	virtual std::string initVertexShaderSource()
	{
	  return STRINGIFY(
uniform mat4 ViewMatrix;
uniform float global_scale;

layout (location = 0) in vec4 vPosition;
layout (location = 1) in vec4 vColor;
layout (location = 4) in vec4 iOrientation;
layout (location = 5) in vec4 iScale;

out vec4 color;
out vec3 axis;
out float radius;
out float length;

vec3 qrot(vec4 q, vec3 v)
{ return v + 2.0 * cross(q.xyz, cross(q.xyz, v) + q.w * v); } 

void main()
{
  color = vColor;
  vec3 scale = iScale.xyz + vec3(equal(iScale.xyz, vec3(0.0,0.0,0.0)));
  radius = (scale.x + scale.y) * global_scale * 0.25;
  length = scale.z * global_scale * 0.5;
  vec3 cyl_axis = normalize((ViewMatrix * vec4(qrot(iOrientation, vec3(0,0,1)), 0.0)).xyz);
  if (cyl_axis.z < 0.0) cyl_axis = -cyl_axis;
  axis = cyl_axis;
  gl_Position = ViewMatrix * vec4(vPosition.xyz, 1.0);
});
	}
	
	virtual std::string initGeometryShaderSource()
	{
	  return STRINGIFY(
uniform mat4 ProjectionMatrix;

layout(points) in;
layout(triangle_strip) out;
layout(max_vertices = 4) out;

in vec4 color[];
in vec3 axis[];
in float radius[];
in float length[];

flat out vec4 vert_color;
flat out vec3 frag_axis;
flat out vec3 frag_center;
smooth out vec3 frag_pos;
flat out float frag_radius;
flat out float frag_length;

//Function to emit a bilboard vertex with all the correct output given
//the displacement
void VertexEmit(in vec2 displacement, in vec2 screen_perp, in vec2 screen_para)
{
  //The billboards need to be slightly larger to accommodate perspective warping.
  const float overdraw = 1.2;
  displacement *= overdraw;
  frag_axis = axis[0];
  frag_radius = radius[0];
  frag_length = length[0];
  vert_color = color[0];
  frag_center = gl_in[0].gl_Position.xyz;
  vec3 position = gl_in[0].gl_Position.xyz + length[0] * displacement.x * axis[0];
  position.xy += displacement.y * screen_perp + displacement.x * screen_para;
  frag_pos = position;
  gl_Position = ProjectionMatrix * vec4(position, gl_in[0].gl_Position.w);
  EmitVertex();
}

void main()
{
  //Standard data for each fragment
  float cosalpha = abs(dot(vec3(0.0,0.0,1.0), axis[0]));
  float da = radius[0] * cosalpha;
  float sinalpha = sqrt(1-cosalpha*cosalpha);
  vec2 screen_para = normalize(axis[0].xy);
  vec2 screen_perp = radius[0] * vec2(screen_para.y, -screen_para.x);
  screen_para *= da;
  VertexEmit(vec2(-1.0, -1.0), screen_perp, screen_para);
  VertexEmit(vec2(-1.0, +1.0), screen_perp, screen_para);
  VertexEmit(vec2(+1.0, -1.0), screen_perp, screen_para);
  VertexEmit(vec2(+1.0, +1.0), screen_perp, screen_para);
  EndPrimitive();
});
	}

	virtual std::string initFragmentShaderSource()
	{
	  return STRINGIFY(
uniform mat4 ProjectionMatrix;

flat in vec4 vert_color;
flat in vec3 frag_axis;
flat in vec3 frag_center;
smooth in vec3 frag_pos;
flat in float frag_radius;
flat in float frag_length;
layout (location = 0) out vec4 color_out;
layout (location = 1) out vec4 normal_out;
layout (location = 2) out vec4 position_out;

void main()
{
) "\n#ifdef DRAWBILLBOARD\n" STRINGIFY(
  normal_out = vec4(0.0);
  position_out = vec4(frag_pos, 1.0);
<<<<<<< HEAD
  vec4 pos = ProjectionMatrix * vec4(frag_pos, 1.0);
) "\n#else\n" STRINGIFY(
=======
  vec4 screen_pos = ProjectionMatrix * vec4(frag_pos, 1.0);
)"\n#else\n"STRINGIFY(
>>>>>>> 0167f160
  vec3 rij = -frag_center;
  vec3 rij_planar = rij - dot(rij, frag_axis) * frag_axis;
  vec3 vij = frag_pos;
  vec3 vij_planar = vij - dot(vij, frag_axis) * frag_axis;

  float A = dot(vij_planar, vij_planar);
  float B = dot(rij_planar, vij_planar);
  float C = dot(rij_planar, rij_planar) - frag_radius * frag_radius;
  float argument = B * B - A * C;
  if (argument < 0.0) discard;
  float t = - C / (B - sqrt(argument));
  vec3 hit = t * vij;
  vec3 relative_hit = hit - frag_center;
  float axial_displacement = dot(relative_hit, frag_axis);
  vec3 norm = normalize(relative_hit - axial_displacement * frag_axis);
  if (axial_displacement < -frag_length) discard;
  if (axial_displacement > frag_length)
    {
      hit += (-(axial_displacement - frag_length) / dot(vij,frag_axis)) * vij;
      norm = frag_axis;
      relative_hit = hit - frag_center;
      
      axial_displacement = dot(relative_hit, frag_axis);
      vec3 radial_dist = relative_hit - axial_displacement * frag_axis;
      if (dot(radial_dist,radial_dist) > frag_radius * frag_radius) discard;
    }

  if (unshaded) norm = vec3(0.0);
  
  normal_out = vec4(norm,1.0);
  position_out = vec4(hit, 1.0);
<<<<<<< HEAD
  vec4 pos = ProjectionMatrix * vec4(hit, 1.0);
) "\n#endif\n" STRINGIFY(
=======
  vec4 screen_pos = ProjectionMatrix * vec4(hit, 1.0);
)"\n#endif\n"STRINGIFY(
>>>>>>> 0167f160
  color_out = vert_color;
  gl_FragDepth = (screen_pos.z / screen_pos.w + 1.0) / 2.0;
});
	}
      };

      /*! \brief A variant of the CylinderShader used for variance
          shadow mapping.
       */
      class CylinderVSMShader: public CylinderShader
      {
	virtual std::string initFragmentShaderSource()
	{
	  return STRINGIFY(
uniform mat4 ProjectionMatrix;

flat in float frag_radius;
flat in vec3 frag_center;
smooth in vec2 ordinate;

layout (location = 0) out vec4 color_out;

void main()
{
  vec3 billboard_frag_pos = frag_center + vec3(ordinate, 0.0) * frag_radius;
  vec3 ray_direction = normalize(billboard_frag_pos);

  float TD = dot(ray_direction, -frag_center);
  float c = dot(frag_center, frag_center) - frag_radius * frag_radius;
  float arg = TD * TD - c;
      
  if (arg < 0) discard;
  
  float t = - c / (TD - sqrt(arg));

  vec3 frag_position_eye = ray_direction * t;

  //Calculate the fragments depth
  vec4 pos = ProjectionMatrix * vec4(frag_position_eye, 1.0);
  gl_FragDepth = (pos.z / pos.w + 1.0) / 2.0;

  float depth = -frag_position_eye.z;
  float A = ProjectionMatrix[2].z;
  float B = ProjectionMatrix[3].z;
  float moment1 = 0.5 * (-A * depth + B) / depth + 0.5;
  float moment2 = moment1 * moment1;

  // Adjusting moments (this is sort of bias per pixel) using derivative
  float dx = dFdx(moment1);
  float dy = dFdy(moment1);
  moment2 += 0.25 * (dx * dx + dy * dy);
	
  color_out = vec4(moment1, moment2, 0.0, 1.0);
});
	}

      };
    }
  }
}

#undef STRINGIFY<|MERGE_RESOLUTION|>--- conflicted
+++ resolved
@@ -167,13 +167,8 @@
 ) "\n#ifdef DRAWBILLBOARD\n" STRINGIFY(
   normal_out = vec4(0.0);
   position_out = vec4(frag_pos, 1.0);
-<<<<<<< HEAD
-  vec4 pos = ProjectionMatrix * vec4(frag_pos, 1.0);
+  vec4 screen_pos = ProjectionMatrix * vec4(frag_pos, 1.0);
 ) "\n#else\n" STRINGIFY(
-=======
-  vec4 screen_pos = ProjectionMatrix * vec4(frag_pos, 1.0);
-)"\n#else\n"STRINGIFY(
->>>>>>> 0167f160
   vec3 rij = -frag_center;
   vec3 rij_planar = rij - dot(rij, frag_axis) * frag_axis;
   vec3 vij = frag_pos;
@@ -205,13 +200,8 @@
   
   normal_out = vec4(norm,1.0);
   position_out = vec4(hit, 1.0);
-<<<<<<< HEAD
-  vec4 pos = ProjectionMatrix * vec4(hit, 1.0);
+  vec4 screen_pos = ProjectionMatrix * vec4(hit, 1.0);
 ) "\n#endif\n" STRINGIFY(
-=======
-  vec4 screen_pos = ProjectionMatrix * vec4(hit, 1.0);
-)"\n#endif\n"STRINGIFY(
->>>>>>> 0167f160
   color_out = vert_color;
   gl_FragDepth = (screen_pos.z / screen_pos.w + 1.0) / 2.0;
 });
