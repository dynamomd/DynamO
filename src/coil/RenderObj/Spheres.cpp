--- conflicted
+++ resolved
@@ -230,14 +230,6 @@
       sortKernelFunc(_sortData, stage, stagePass, _N, 1);
   }
 
-<<<<<<< HEAD
-  //Aqquire GL buffer objects
-  _clbuf_Positions.acquire(CmdQ);
-
-  //Finally, run rendering kernel
-  renderKernelFunc(_spherePositions, (cl::Buffer)_clbuf_Positions, _primativeVertices1, 
-		   primSphere1.n_vertices, 0, _nSpheres1, 0, _sortData);
-=======
   //Finally, run render kernels
   cl_uint renderedSpheres = 0;
   cl_uint renderedVertexData = 0;
@@ -248,7 +240,6 @@
 
       renderKernelFunc(_spherePositions, (cl::Buffer)_clbuf_Positions, iPtr->_primativeVertices, 
 		       iPtr->_type.n_vertices, renderedSpheres, renderedSpheres + iPtr->_nSpheres, vertexOffset, _sortData);
->>>>>>> 42bbaf01
 
       renderedSpheres += iPtr->_nSpheres;
       renderedVertexData += 3 * iPtr->_nSpheres * iPtr->_type.n_vertices;
