--- conflicted
+++ resolved
@@ -68,13 +68,9 @@
       return shared_ptr<Interaction>(new IHardSphere(XML, Sim));
     else if (!XML.getAttribute("Type").getValue().compare("SquareWell"))
       return shared_ptr<Interaction>(new ISquareWell(XML, Sim));
-<<<<<<< HEAD
-    else if (!std::strcmp(XML.getAttribute("Type"),"PRIME_BB"))
+    else if (!XML.getAttribute("Type").getValue().compare("PRIME_BB"))
       return shared_ptr<Interaction>(new IPRIME_BB(XML, Sim));
-    else if (!std::strcmp(XML.getAttribute("Type"),"ThinThread"))
-=======
     else if (!XML.getAttribute("Type").getValue().compare("ThinThread"))
->>>>>>> 3b37dc70
       return shared_ptr<Interaction>(new IThinThread(XML, Sim));
     else if (!XML.getAttribute("Type").getValue().compare("SquareWellSeq"))
       return shared_ptr<Interaction>(new ISWSequence(XML, Sim));
