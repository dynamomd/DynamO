--- conflicted
+++ resolved
@@ -66,21 +66,17 @@
 //namespace will not be available outside of this file. This is used
 //to place all of the settings of the model at the top of this file.
 namespace {
-<<<<<<< HEAD
-=======
-  //const size_t NH = 0;
-  //const size_t CH = 1; //Also known as C_\alpha
-  //const size_t CO = 2; //Also known as C
->>>>>>> a76cb42e
 
   enum _PRIME_site_type
   {
-    NH, CH, CO, A, C, D, E, F, H, I, K, L, M, N, P, Q, R, S, T, V, W, Y
+    NH, CH, CO, A, C, D, E, F, H, I, K, L, M, N, P, Q, R, S, T, V, W, Y,
+
+    GROUP_COUNT
   };
 
   //Sourced from: [3] for CH, NH, CO, K, L, V, F, A and E.
   //[4] for Q, I and Y. Other values calculated from molecular weights.
-  const double _PRIME_site_masses[] =
+  const double _PRIME_masses[] =
   {
   //NH     CH     CO     A      C      D      E      F      H      I      K
     0.999, 0.866, 1.863, 1.000, 3.133, 3.933, 4.793, 6.061, 5.400, 3.799, 4.865,
@@ -254,23 +250,11 @@
      /*CH*/5.00, 0.00, 4.86,
      /*CO*/0.00, 4.86, 4.83}
     ;
-  
-  enum PRIMEGroupType {
-    NH, CH, CO,
-    
-    /*Leave this at the end */ 
-    GROUP_COUNT
-  };
-  
-  const double _PRIME_masses[] = {
-    /*NH*/1.0,
-    /*CH*/1.0,
-    /*CO*/1.0,
-  };
+
 }
 
 namespace dynamo {
-  typedef std::unordered_map<size_t, std::pair<PRIMEGroupType, size_t> > BeadTypeMap;
+  typedef std::unordered_map<size_t, std::pair<_PRIME_site_type, size_t> > BeadTypeMap;
 
   /*! \brief A class which stores the type of PRIME group that the particle corresponds to.
   
