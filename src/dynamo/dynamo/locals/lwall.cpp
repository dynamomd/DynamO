--- conflicted
+++ resolved
@@ -70,10 +70,10 @@
     _e = Sim->_properties.getProperty(XML.getAttribute("Elasticity"), Property::Units::Dimensionless());
     
     _sqrtT = 0;
-<<<<<<< HEAD
     _amplitude = 0;
     _frequency = 0;
     _phase_offset = 0;
+    
     if (XML.hasAttribute("Temperature")){
       _sqrtT = sqrt(XML.getAttribute("Temperature").as<double>()
 		    * Sim->units.unitEnergy());
@@ -83,14 +83,9 @@
 	_frequency = XML.getAttribute("Frequency").as<double>();
 	_phase_offset = XML.getAttribute("Phase_Offset").as<double>();
       }
-=======
-    if (XML.hasAttribute("Temperature")) {
-      _sqrtT = sqrt(XML.getAttribute("Temperature").as<double>()
-		    * Sim->units.unitEnergy());
       _slip = 0;
       if (XML.hasAttribute("Slip"))
-	_slip = XML.getAttribute("Slip").as<double>();
->>>>>>> 06024e54
+	      _slip = XML.getAttribute("Slip").as<double>();
     }
 
     if (_sqrtT < 0)
@@ -124,22 +119,15 @@
 	<< magnet::xml::attr("Diameter") << _diameter->getName();
     
     if (_sqrtT > 0)
-<<<<<<< HEAD
-      XML << magnet::xml::attr("Temperature") << _sqrtT * _sqrtT
-	/ Sim->units.unitEnergy();
+      XML << magnet::xml::attr("Temperature") << _sqrtT * _sqrtT 
+	/ Sim->units.unitEnergy() << magnet::xml::attr("Slip") << _slip;
 
     if (_frequency > 0) {
       XML << magnet::xml::attr("Frequency") << _frequency;
       XML << magnet::xml::attr("Amplitude") << _amplitude / Sim->units.unitEnergy();
-      static const double PI = 3.14159265359;
-      XML << magnet::xml::attr("Phase_Offset") << std::fmod(_frequency * Sim->systemTime, 2*PI);
+      XML << magnet::xml::attr("Phase_Offset") << std::fmod(_frequency * Sim->systemTime, 2 * M_PI);
     }
 
-=======
-      XML << magnet::xml::attr("Temperature") << _sqrtT * _sqrtT / Sim->units.unitEnergy()
-	  << magnet::xml::attr("Slip") << _slip;      
-					  
->>>>>>> 06024e54
     XML << range
 	<< magnet::xml::tag("Norm")
 	<< vNorm
