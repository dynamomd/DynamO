/*  dynamo:- Event driven molecular dynamics simulator 
    http://www.dynamomd.org
    Copyright (C) 2011  Marcus N Campbell Bannerman <m.bannerman@gmail.com>

    This program is free software: you can redistribute it and/or
    modify it under the terms of the GNU General Public License
    version 3 as published by the Free Software Foundation.

    This program is distributed in the hope that it will be useful,
    but WITHOUT ANY WARRANTY; without even the implied warranty of
    MERCHANTABILITY or FITNESS FOR A PARTICULAR PURPOSE.  See the
    GNU General Public License for more details.

    You should have received a copy of the GNU General Public License
    along with this program.  If not, see <http://www.gnu.org/licenses/>.
*/

#pragma once
#include <dynamo/locals/local.hpp>
#include <dynamo/coilRenderObj.hpp>
#include <dynamo/simulation.hpp>
#ifdef DYNAMO_visualizer
# include <coil/RenderObj/Surface.hpp>
#endif 
#include <memory>

namespace dynamo {
  class LWall: public Local, public CoilRenderObj
  {
  public:
    LWall(const magnet::xml::Node&, dynamo::Simulation*);

    template<class T1, class T2>
    LWall(dynamo::Simulation* nSim, T1 e, T2 d, Vector nnorm, Vector norigin, std::string nname, IDRange* nRange, double sqrtT = 0, double slip = 0):
      Local(nRange, nSim, "LocalWall"),
      vNorm(nnorm),
      vPosition(norigin),
      _diameter(Sim->_properties.getProperty(d, Property::Units::Length())),
      _e(Sim->_properties.getProperty(e, Property::Units::Dimensionless())),
      _sqrtT(sqrtT),
      _slip(slip)
    { localName = nname; }

    virtual ~LWall() {}

    virtual Event getEvent(const Particle&) const;

    virtual ParticleEventData runEvent(Particle&, const Event&) const;
  
    virtual void operator<<(const magnet::xml::Node&);

    virtual bool validateState(const Particle& part, bool textoutput = true) const;

#ifdef DYNAMO_visualizer
    virtual shared_ptr<coil::RenderObj> getCoilRenderObj() const;
    virtual void updateRenderData() const;
#endif

  protected:
#ifdef DYNAMO_visualizer
    mutable shared_ptr<coil::RSurface> _renderObj;
#endif

    virtual void outputXML(magnet::xml::XmlStream&) const;

    Vector  vNorm;
    Vector  vPosition;
    shared_ptr<Property> _diameter;
    shared_ptr<Property> _e;
    bool render;
    double _sqrtT;
<<<<<<< HEAD
    double _frequency;
    double _amplitude;
    double _phase_offset;
=======
    double _slip;
>>>>>>> 06024e54
  };
}<|MERGE_RESOLUTION|>--- conflicted
+++ resolved
@@ -69,12 +69,9 @@
     shared_ptr<Property> _e;
     bool render;
     double _sqrtT;
-<<<<<<< HEAD
     double _frequency;
     double _amplitude;
     double _phase_offset;
-=======
     double _slip;
->>>>>>> 06024e54
   };
 }